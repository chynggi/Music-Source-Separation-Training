--- conflicted
+++ resolved
@@ -437,15 +437,9 @@
             res = np.stack(res, axis=0)
         except Exception as e:
             # Normally it should never happen, but if happen will let you find a problematic track
-<<<<<<< HEAD
-            print('Error during stacking stems: {} Track Length: {} Track path: {}'.format(str(e), track_length,
-                                                                                           track_path))
-            res = np.zeros((len(self.instruments), 2, self.chunk_size), dtype=np.float32)
-
-=======
             print('Error during stacking stems: {} Track Length: {} Track path: {}'.format(str(e), track_length, track_path))
             res = np.zeros((len(self.instruments), 2, self.chunk_size), dtype=np.float32)
->>>>>>> c88dd5a1
+
         if self.aug:
             for i, instr in enumerate(self.instruments):
                 res[i] = self.augm_data(res[i], instr)
